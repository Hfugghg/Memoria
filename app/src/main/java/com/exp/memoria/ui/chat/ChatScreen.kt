--- conflicted
+++ resolved
@@ -16,7 +16,7 @@
 import androidx.compose.material.icons.filled.ArrowDropDown
 import androidx.compose.material.icons.filled.Settings
 import androidx.compose.material3.*
-import androidx.compose.runtime.* 
+import androidx.compose.runtime.*
 import androidx.compose.ui.Alignment
 import androidx.compose.ui.Modifier
 import androidx.compose.ui.input.pointer.pointerInput
@@ -222,13 +222,9 @@
                         editingMessageId = null
                     },
                     onAttachmentLongPress = { uri ->
-<<<<<<< HEAD
                         attachmentToDeleteMessageId = message.id
                         attachmentToDeleteUri = uri
                         showDeleteAttachmentDialog = true
-=======
-                        viewModel.deleteAttachment(message.id, uri)
->>>>>>> b7c3f42d
                     }
                 )
             }
@@ -241,7 +237,6 @@
             }
         }
     }
-<<<<<<< HEAD
 
     // 删除附件确认弹窗
     if (showDeleteAttachmentDialog) {
@@ -274,6 +269,4 @@
             }
         )
     }
-=======
->>>>>>> b7c3f42d
 }